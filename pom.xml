--- conflicted
+++ resolved
@@ -166,25 +166,13 @@
         <groupId>org.revapi</groupId>
         <artifactId>revapi-maven-plugin</artifactId>
         <configuration>
-<<<<<<< HEAD
-          <versionFormat>[0-9.]*</versionFormat>
-=======
           <failBuildOnProblemsFound>true</failBuildOnProblemsFound>
           <versionFormat>[-0-9._]*</versionFormat>
->>>>>>> 7959d998
           <analysisConfiguration>
             <revapi.semver.ignore>
               <enabled>true</enabled>
             </revapi.semver.ignore>
             <revapi.differences>
-<<<<<<< HEAD
-              <justification>Ignore refined return type</justification>
-              <criticality>allowed</criticality>
-              <differences combine.children="append">
-                <item>
-                  <methodName>getTableModel</methodName>
-                  <code>java.method.returnTypeChangedCovariantly</code>
-=======
               <justification>Shaded artefacts are not part of the public API</justification>
               <criticality>allowed</criticality>
               <differences combine.children="append">
@@ -218,17 +206,17 @@
                   <justification>
                     The removed methods are not required any more for calculating the code delta.
                   </justification>
->>>>>>> 7959d998
+                </item>
+                <item>
+                  <methodName>getTableModel</methodName>
+                  <code>java.method.returnTypeChangedCovariantly</code>
                 </item>
               </differences>
             </revapi.differences>
           </analysisConfiguration>
         </configuration>
       </plugin>
-<<<<<<< HEAD
-=======
-
->>>>>>> 7959d998
+
     </plugins>
   </build>
 
